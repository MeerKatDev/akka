package akka.thaipedactor

/**
 * Copyright (C) 2009-2011 Scalable Solutions AB <http://scalablesolutions.se>
 */

import org.scalatest.matchers.MustMatchers
import org.scalatest.junit.JUnitRunner
import org.junit.runner.RunWith
import org.scalatest.{ BeforeAndAfterAll, WordSpec, BeforeAndAfterEach }
import akka.thaipedactor.ThaipedActor._
import akka.japi.{ Option ⇒ JOption }
import akka.util.Duration
import akka.dispatch.{ Dispatchers, Future, AlreadyCompletedFuture }
import akka.routing.CyclicIterator

object ThaipedActorSpec {
  trait Foo {
    def pigdog(): String

    def futurePigdog(): Future[String]
    def futurePigdog(delay: Long): Future[String]
    def futurePigdog(delay: Long, numbered: Int): Future[String]
    def futureComposePigdogFrom(foo: Foo): Future[String]

    def failingFuturePigdog(): Future[String] = throw new IllegalStateException("expected")
    def failingOptionPigdog(): Option[String] = throw new IllegalStateException("expected")
    def failingJOptionPigdog(): JOption[String] = throw new IllegalStateException("expected")

    def failingPigdog(): Unit = throw new IllegalStateException("expected")

    def optionPigdog(): Option[String]
    def optionPigdog(delay: Long): Option[String]
    def joptionPigdog(delay: Long): JOption[String]

    def incr()
    def read(): Int
  }

  class Bar extends Foo {
    def pigdog = "Pigdog"

    def futurePigdog(): Future[String] = new AlreadyCompletedFuture(Right(pigdog))
    def futurePigdog(delay: Long): Future[String] = {
      Thread.sleep(delay)
      futurePigdog
    }

    def futurePigdog(delay: Long, numbered: Int): Future[String] = {
      Thread.sleep(delay)
      new AlreadyCompletedFuture(Right(pigdog + numbered))
    }

    def futureComposePigdogFrom(foo: Foo): Future[String] =
      foo.futurePigdog(500).map(_.toUpperCase)

    def optionPigdog(): Option[String] = Some(pigdog)

    def optionPigdog(delay: Long): Option[String] = {
      Thread.sleep(delay)
      Some(pigdog)
    }

    def joptionPigdog(delay: Long): JOption[String] = {
      Thread.sleep(delay)
      JOption.some(pigdog)
    }

    var internalNumber = 0

    def incr() {
      internalNumber += 1
    }

    def read() = internalNumber
  }

  trait Stackable1 {
    def stackable1: String = "foo"
  }

  trait Stackable2 {
    def stackable2: String = "bar"
  }

  trait Stacked extends Stackable1 with Stackable2 {
    def stacked: String = stackable1 + stackable2
    def notOverriddenStacked: String = stackable1 + stackable2
  }

  class StackedImpl extends Stacked {
    override def stacked: String = "FOOBAR" //Uppercase
  }

}

@RunWith(classOf[JUnitRunner])
class ThaipedActorSpec extends WordSpec with MustMatchers with BeforeAndAfterEach with BeforeAndAfterAll {
  import akka.thaipedactor.ThaipedActorSpec._

  def newFooBar: Foo = newFooBar(Duration(2, "s"))

  def newFooBar(timeout: Duration): Foo =
    newFooBar(Configuration(timeout))

  def newFooBar(config: Configuration): Foo =
<<<<<<< HEAD
    thaipedActorOf(classOf[Foo], classOf[Bar], config)

  def newStacked(config: Configuration = Configuration(Duration(2,"s"))): Stacked =
    thaipedActorOf(classOf[Stacked], classOf[StackedImpl], config)

  def mustStop(typedActor: AnyRef) = stop(typedActor) must be (true)
=======
    thaipedActorOf(classOf[Foo],
      classOf[Bar],
      config,
      classOf[Foo].getClassLoader)

  def mustStop(foo: Foo) = stop(foo) must be(true)
>>>>>>> 4deeb775

  "ThaipedActors" must {

    "be able to instantiate" in {
      val t = newFooBar
      isThaipedActor(t) must be(true)
      mustStop(t)
    }

    "be able to stop" in {
      val t = newFooBar
      mustStop(t)
    }

    "not stop non-started ones" in {
      stop(null) must be(false)
    }

    "be able to call toString" in {
      val t = newFooBar
      t.toString must be(getActorFor(t).get.toString)
      mustStop(t)
    }

    "be able to call equals" in {
      val t = newFooBar
      t must equal(t)
      t must not equal (null)
      mustStop(t)
    }

    "be able to call hashCode" in {
      val t = newFooBar
      t.hashCode must be(getActorFor(t).get.hashCode)
      mustStop(t)
    }

    "be able to call user-defined void-methods" in {
      val t = newFooBar
      t.incr()
<<<<<<< HEAD
      t.read() must be (1)
      t.incr()
      t.read() must be (2)
      t.read() must be (2)
      mustStop(t)
    }

    "be able to call normally returning methods" in {
      val t = newFooBar
      t.pigdog() must be ("Pigdog")
=======
      t.read() must be(1)
>>>>>>> 4deeb775
      mustStop(t)
    }

    "be able to call Future-returning methods non-blockingly" in {
      val t = newFooBar
      val f = t.futurePigdog(200)
      f.isCompleted must be(false)
      f.get must be("Pigdog")
      mustStop(t)
    }

    "be able to call multiple Future-returning methods non-blockingly" in {
      val t = newFooBar
      val futures = for (i ← 1 to 20) yield (i, t.futurePigdog(20, i))
      for ((i, f) ← futures) {
        f.get must be("Pigdog" + i)
      }
      mustStop(t)
    }

    "be able to call methods returning Java Options" in {
      val t = newFooBar(Duration(500, "ms"))
      t.joptionPigdog(200).get must be("Pigdog")
      t.joptionPigdog(700) must be(JOption.none[String])
      mustStop(t)
    }

    "be able to call methods returning Scala Options" in {
      val t = newFooBar(Duration(500, "ms"))
      t.optionPigdog(200).get must be("Pigdog")
      t.optionPigdog(700) must be(None)
      mustStop(t)
    }

    "be able to compose futures without blocking" in {
      val t, t2 = newFooBar(Duration(2, "s"))
      val f = t.futureComposePigdogFrom(t2)
      f.isCompleted must be(false)
      f.get must equal("PIGDOG")
      mustStop(t)
      mustStop(t2)
    }

    "be able to handle exceptions when calling methods" in {
      val t = newFooBar

      t.incr()
      t.failingPigdog()
      t.read() must be (1) //Make sure state is not reset after failure

      t.failingFuturePigdog.await.exception.get.getMessage must be ("expected")
      t.read() must be (1) //Make sure state is not reset after failure

      (intercept[IllegalStateException] {
        t.failingJOptionPigdog
      }).getMessage must be ("expected")
      t.read() must be (1) //Make sure state is not reset after failure

      (intercept[IllegalStateException] {
        t.failingOptionPigdog
      }).getMessage must be ("expected")

      t.read() must be (1) //Make sure state is not reset after failure

      mustStop(t)
    }

    "be able to support stacked traits for the interface part" in {
      val t = newStacked()
      t.notOverriddenStacked must be ("foobar")
      t.stacked must be ("FOOBAR")
      mustStop(t)
    }

    "be able to use work-stealing dispatcher" in {
      val config = Configuration(
        Duration(6600, "ms"),
        Dispatchers.newExecutorBasedEventDrivenWorkStealingDispatcher("pooled-dispatcher")
          .withNewThreadPoolWithLinkedBlockingQueueWithUnboundedCapacity
          .setCorePoolSize(60)
          .setMaxPoolSize(60)
          .build)

      val thais = for (i ← 1 to 60) yield newFooBar(config)
      val iterator = new CyclicIterator(thais)

      val results = for (i ← 1 to 120) yield (i, iterator.next.futurePigdog(200L, i))

      for ((i, r) ← results) r.get must be("Pigdog" + i)

      for (t ← thais) mustStop(t)
    }
  }
}<|MERGE_RESOLUTION|>--- conflicted
+++ resolved
@@ -104,21 +104,12 @@
     newFooBar(Configuration(timeout))
 
   def newFooBar(config: Configuration): Foo =
-<<<<<<< HEAD
     thaipedActorOf(classOf[Foo], classOf[Bar], config)
 
-  def newStacked(config: Configuration = Configuration(Duration(2,"s"))): Stacked =
+  def newStacked(config: Configuration = Configuration(Duration(2, "s"))): Stacked =
     thaipedActorOf(classOf[Stacked], classOf[StackedImpl], config)
 
-  def mustStop(typedActor: AnyRef) = stop(typedActor) must be (true)
-=======
-    thaipedActorOf(classOf[Foo],
-      classOf[Bar],
-      config,
-      classOf[Foo].getClassLoader)
-
-  def mustStop(foo: Foo) = stop(foo) must be(true)
->>>>>>> 4deeb775
+  def mustStop(typedActor: AnyRef) = stop(typedActor) must be(true)
 
   "ThaipedActors" must {
 
@@ -159,20 +150,16 @@
     "be able to call user-defined void-methods" in {
       val t = newFooBar
       t.incr()
-<<<<<<< HEAD
-      t.read() must be (1)
+      t.read() must be(1)
       t.incr()
-      t.read() must be (2)
-      t.read() must be (2)
+      t.read() must be(2)
+      t.read() must be(2)
       mustStop(t)
     }
 
     "be able to call normally returning methods" in {
       val t = newFooBar
-      t.pigdog() must be ("Pigdog")
-=======
-      t.read() must be(1)
->>>>>>> 4deeb775
+      t.pigdog() must be("Pigdog")
       mustStop(t)
     }
 
@@ -221,29 +208,29 @@
 
       t.incr()
       t.failingPigdog()
-      t.read() must be (1) //Make sure state is not reset after failure
-
-      t.failingFuturePigdog.await.exception.get.getMessage must be ("expected")
-      t.read() must be (1) //Make sure state is not reset after failure
+      t.read() must be(1) //Make sure state is not reset after failure
+
+      t.failingFuturePigdog.await.exception.get.getMessage must be("expected")
+      t.read() must be(1) //Make sure state is not reset after failure
 
       (intercept[IllegalStateException] {
         t.failingJOptionPigdog
-      }).getMessage must be ("expected")
-      t.read() must be (1) //Make sure state is not reset after failure
+      }).getMessage must be("expected")
+      t.read() must be(1) //Make sure state is not reset after failure
 
       (intercept[IllegalStateException] {
         t.failingOptionPigdog
-      }).getMessage must be ("expected")
-
-      t.read() must be (1) //Make sure state is not reset after failure
+      }).getMessage must be("expected")
+
+      t.read() must be(1) //Make sure state is not reset after failure
 
       mustStop(t)
     }
 
     "be able to support stacked traits for the interface part" in {
       val t = newStacked()
-      t.notOverriddenStacked must be ("foobar")
-      t.stacked must be ("FOOBAR")
+      t.notOverriddenStacked must be("foobar")
+      t.stacked must be("FOOBAR")
       mustStop(t)
     }
 
