--- conflicted
+++ resolved
@@ -4,14 +4,9 @@
 
 package se.scalablesolutions.akka.util
 
-import se.scalablesolutions.akka.actor.{ActorRef, IllegalActorStateException, ActorType}
+import se.scalablesolutions.akka.actor.{ActorRef, IllegalActorStateException, ActorType, Uuid}
 import se.scalablesolutions.akka.dispatch.{Future, CompletableFuture, MessageInvocation}
 import se.scalablesolutions.akka.config.{Config, ModuleNotAvailableException}
-<<<<<<< HEAD
-=======
-import se.scalablesolutions.akka.actor.Uuid
-import java.net.InetSocketAddress
->>>>>>> 909db3b8
 import se.scalablesolutions.akka.stm.Transaction
 import se.scalablesolutions.akka.AkkaException
 
@@ -228,12 +223,12 @@
       "Feature is only available in Akka Enterprise")
 
     def createFileBasedMailbox(
-      name: String, actorType: ActorType, typedActorInfo: Option[Tuple2[String, String]]): FileBasedMailbox = {
+      uuid: Uuid, actorType: ActorType, typedActorInfo: Option[Tuple2[String, String]]): FileBasedMailbox = {
       ensureEnterpriseEnabled
       createInstance(
         "se.scalablesolutions.akka.cluster.FileBasedMailbox",
-        Array(classOf[String], classOf[ActorType], classOf[Option[Tuple2[String, String]]]),
-        Array(name, actorType, typedActorInfo).asInstanceOf[Array[AnyRef]],
+        Array(classOf[Uuid], classOf[ActorType], classOf[Option[Tuple2[String, String]]]),
+        Array(uuid, actorType, typedActorInfo).asInstanceOf[Array[AnyRef]],
         loader)
         .getOrElse(throw new IllegalActorStateException("Could not create file-based mailbox"))
         .asInstanceOf[FileBasedMailbox]
