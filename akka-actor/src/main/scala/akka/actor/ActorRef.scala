/**
 *  Copyright (C) 2009-2011 Typesafe Inc. <http://www.typesafe.com>
 */

package akka.actor

import akka.dispatch._
import akka.util._
import scala.collection.immutable.Stack
import java.lang.{ UnsupportedOperationException, IllegalStateException }
import akka.serialization.Serialization
import java.net.InetSocketAddress
import akka.remote.RemoteAddress
import java.util.concurrent.TimeUnit
import akka.event.EventStream
import akka.event.DeathWatch

/**
 * ActorRef is an immutable and serializable handle to an Actor.
 * <p/>
 * Create an ActorRef for an Actor by using the factory method on the Actor object.
 * <p/>
 * Here is an example on how to create an actor with a default constructor.
 * <pre>
 *   import Actor._
 *
 *   val actor = actorOf[MyActor]
 *   actor ! message
 *   actor.stop()
 * </pre>
 *
 * You can also create and start actors like this:
 * <pre>
 *   val actor = actorOf[MyActor]
 * </pre>
 *
 * Here is an example on how to create an actor with a non-default constructor.
 * <pre>
 *   import Actor._
 *
 *   val actor = actorOf(new MyActor(...))
 *   actor ! message
 *   actor.stop()
 * </pre>
 *
 * @author <a href="http://jonasboner.com">Jonas Bon&#233;r</a>
 */
abstract class ActorRef extends java.lang.Comparable[ActorRef] with Serializable {
  scalaRef: ScalaActorRef ⇒
  // Only mutable for RemoteServer in order to maintain identity across nodes

  /**
   * Returns the name for this actor. Locally unique (across siblings).
   */
  def name: String

  /**
   * Returns the path for this actor (from this actor up to the root actor).
   */
  def path: ActorPath

  /**
   * Returns the absolute address for this actor in the form hostname:port/path/to/actor.
   */
  def address: String

  /**
   * Comparison only takes address into account.
   */
  def compareTo(other: ActorRef) = this.address compareTo other.address

  /**
   * Sends the specified message to the sender, i.e. fire-and-forget semantics.<p/>
   * <pre>
   * actor.tell(message);
   * </pre>
   */
  final def tell(msg: Any): Unit = this.!(msg)(null: ActorRef)

  /**
   * Java API. <p/>
   * Sends the specified message to the sender, i.e. fire-and-forget
   * semantics, including the sender reference if possible (not supported on
   * all senders).<p/>
   * <pre>
   * actor.tell(message, context);
   * </pre>
   */
  final def tell(msg: Any, sender: ActorRef): Unit = this.!(msg)(sender)

  /**
   * Akka Java API. <p/>
   * Sends a message asynchronously returns a future holding the eventual reply message.
   * <p/>
   * <b>NOTE:</b>
   * Use this method with care. In most cases it is better to use 'tell' together with the 'getContext().getSender()' to
   * implement request/response message exchanges.
   * <p/>
   * If you are sending messages using <code>ask</code> then you <b>have to</b> use <code>getContext().sender().tell(...)</code>
   * to send a reply message to the original sender. If not then the sender will block until the timeout expires.
   */
  def ask(message: AnyRef, timeout: Long): Future[AnyRef] = ?(message, Timeout(timeout)).asInstanceOf[Future[AnyRef]]

  /**
   * Forwards the message and passes the original sender actor as the sender.
   * <p/>
   * Works with '!' and '?'/'ask'.
   */
  def forward(message: Any)(implicit context: ActorContext) = tell(message, context.sender)

  /**
   * Suspends the actor. It will not process messages while suspended.
   */
  def suspend(): Unit //TODO FIXME REMOVE THIS

  /**
   * Resumes a suspended actor.
   */
  def resume(): Unit //TODO FIXME REMOVE THIS

  /**
   * Shuts down the actor its dispatcher and message queue.
   */
  def stop(): Unit

  /**
   * Is the actor shut down?
   */
  def isShutdown: Boolean

  /**
   * Registers this actor to be a death monitor of the provided ActorRef
   * This means that this actor will get a Terminated()-message when the provided actor
   * is permanently terminated.
   *
   * @return the same ActorRef that is provided to it, to allow for cleaner invocations
   */
  def startsWatching(subject: ActorRef): ActorRef //TODO FIXME REMOVE THIS

  /**
   * Deregisters this actor from being a death monitor of the provided ActorRef
   * This means that this actor will not get a Terminated()-message when the provided actor
   * is permanently terminated.
   *
   * @return the same ActorRef that is provided to it, to allow for cleaner invocations
   */
  def stopsWatching(subject: ActorRef): ActorRef //TODO FIXME REMOVE THIS

  override def hashCode: Int = HashCode.hash(HashCode.SEED, address)

  override def equals(that: Any): Boolean = {
    that.isInstanceOf[ActorRef] &&
      that.asInstanceOf[ActorRef].address == address
  }

  override def toString = "Actor[%s]".format(address)
}

/**
 *  Local (serializable) ActorRef that is used when referencing the Actor on its "home" node.
 *
 * @author <a href="http://jonasboner.com">Jonas Bon&#233;r</a>
 */
class LocalActorRef private[akka] (
  system: ActorSystemImpl,
  _props: Props,
  _supervisor: ActorRef,
  val path: ActorPath,
  val systemService: Boolean = false,
  _receiveTimeout: Option[Long] = None,
  _hotswap: Stack[PartialFunction[Any, Unit]] = Props.noHotSwap)
  extends ActorRef with ScalaActorRef {

  def name = path.name

  def address: String = path.toString

  /*
   * actorCell.start() publishes actorCell & this to the dispatcher, which 
   * means that messages may be processed theoretically before the constructor 
   * ends. The JMM guarantees visibility for final fields only after the end
   * of the constructor, so publish the actorCell safely by making it a
   * @volatile var which is NOT TO BE WRITTEN TO. The alternative would be to
   * move start() outside of the constructor, which would basically require
   * us to use purely factory methods for creating LocalActorRefs.
   */
  @volatile
  private var actorCell = new ActorCell(system, this, _props, _supervisor, _receiveTimeout, _hotswap)
  actorCell.start()

  /**
   * Is the actor shut down?
   * If this method returns true, it will never return false again, but if it returns false, you cannot be sure if it's alive still (race condition)
   */
  //FIXME TODO RENAME TO isTerminated
  def isShutdown: Boolean = actorCell.isShutdown

  /**
   * Suspends the actor so that it will not process messages until resumed. The
   * suspend request is processed asynchronously to the caller of this method
   * as well as to normal message sends: the only ordering guarantee is that
   * message sends done from the same thread after calling this method will not
   * be processed until resumed.
   */
  //FIXME TODO REMOVE THIS, NO REPLACEMENT
  def suspend(): Unit = actorCell.suspend()

  /**
   * Resumes a suspended actor.
   */
  //FIXME TODO REMOVE THIS, NO REPLACEMENT
  def resume(): Unit = actorCell.resume()

  /**
   * Shuts down the actor and its message queue
   */
  def stop(): Unit = actorCell.stop()

  /**
   * Registers this actor to be a death monitor of the provided ActorRef
   * This means that this actor will get a Terminated()-message when the provided actor
   * is permanently terminated.
   *
   * @return the same ActorRef that is provided to it, to allow for cleaner invocations
   */
  def startsWatching(subject: ActorRef): ActorRef = actorCell.startsWatching(subject)

  /**
   * Deregisters this actor from being a death monitor of the provided ActorRef
   * This means that this actor will not get a Terminated()-message when the provided actor
   * is permanently terminated.
   *
   * @return the same ActorRef that is provided to it, to allow for cleaner invocations
   */
  def stopsWatching(subject: ActorRef): ActorRef = actorCell.stopsWatching(subject)

  // ========= AKKA PROTECTED FUNCTIONS =========

  protected[akka] def underlying: ActorCell = actorCell

  // FIXME TODO: remove this method
  // @deprecated("This method does a spin-lock to block for the actor, which might never be there, do not use this", "2.0")
  protected[akka] def underlyingActorInstance: Actor = {
    var instance = actorCell.actor
    while ((instance eq null) && !actorCell.isShutdown) {
      try { Thread.sleep(1) } catch { case i: InterruptedException ⇒ }
      instance = actorCell.actor
    }
    instance
  }

  protected[akka] def sendSystemMessage(message: SystemMessage) { underlying.dispatcher.systemDispatch(underlying, message) }

  def !(message: Any)(implicit sender: ActorRef = null): Unit = actorCell.tell(message, sender)

  def ?(message: Any)(implicit timeout: Timeout): Future[Any] = actorCell.provider.ask(message, this, timeout)

  protected[akka] override def restart(cause: Throwable): Unit = actorCell.restart(cause)

  @throws(classOf[java.io.ObjectStreamException])
  private def writeReplace(): AnyRef = actorCell.provider.serialize(this)
}

/**
 * This trait represents the Scala Actor API
 * There are implicit conversions in ../actor/Implicits.scala
 * from ActorRef -> ScalaActorRef and back
 */
trait ScalaActorRef { ref: ActorRef ⇒

  protected[akka] def sendSystemMessage(message: SystemMessage): Unit

  /**
   * Sends a one-way asynchronous message. E.g. fire-and-forget semantics.
   * <p/>
   *
   * If invoked from within an actor then the actor reference is implicitly passed on as the implicit 'sender' argument.
   * <p/>
   *
   * This actor 'sender' reference is then available in the receiving actor in the 'sender' member variable,
   * if invoked from within an Actor. If not then no sender is available.
   * <pre>
   *   actor ! message
   * </pre>
   * <p/>
   */
  def !(message: Any)(implicit sender: ActorRef = null): Unit

  /**
   * Sends a message asynchronously, returning a future which may eventually hold the reply.
   */
  def ?(message: Any)(implicit timeout: Timeout): Future[Any]

  /**
   * Sends a message asynchronously, returning a future which may eventually hold the reply.
   * The implicit parameter with the default value is just there to disambiguate it from the version that takes the
   * implicit timeout
   */
  def ?(message: Any, timeout: Timeout)(implicit ignore: Int = 0): Future[Any] = ?(message)(timeout)

  protected[akka] def restart(cause: Throwable): Unit
}

/**
 * Memento pattern for serializing ActorRefs transparently
 */

case class SerializedActorRef(hostname: String, port: Int, path: String) {
  import akka.serialization.Serialization.system

  def this(remoteAddress: RemoteAddress, path: String) = this(remoteAddress.hostname, remoteAddress.port, path)
  def this(remoteAddress: InetSocketAddress, path: String) = this(remoteAddress.getAddress.getHostAddress, remoteAddress.getPort, path) //TODO FIXME REMOVE

  @throws(classOf[java.io.ObjectStreamException])
  def readResolve(): AnyRef = {
    if (system.value eq null) throw new IllegalStateException(
      "Trying to deserialize a serialized ActorRef without an ActorSystem in scope." +
        " Use akka.serialization.Serialization.system.withValue(akkaApplication) { ... }")
    system.value.provider.deserialize(this) match {
      case Some(actor) ⇒ actor
      case None        ⇒ throw new IllegalStateException("Could not deserialize ActorRef")
    }
  }
}

/**
 * Trait for ActorRef implementations where all methods contain default stubs.
 */
trait MinimalActorRef extends ActorRef with ScalaActorRef {

  private[akka] val uuid: Uuid = newUuid()
  def name: String = uuid.toString

  def startsWatching(actorRef: ActorRef): ActorRef = actorRef
  def stopsWatching(actorRef: ActorRef): ActorRef = actorRef

  def suspend(): Unit = ()
  def resume(): Unit = ()

  def stop(): Unit = ()

  def isShutdown = false

  def !(message: Any)(implicit sender: ActorRef = null): Unit = ()

  def ?(message: Any)(implicit timeout: Timeout): Future[Any] =
    throw new UnsupportedOperationException("Not supported for %s".format(getClass.getName))

  protected[akka] def sendSystemMessage(message: SystemMessage): Unit = ()
  protected[akka] def restart(cause: Throwable): Unit = ()
}

case class DeadLetter(message: Any, sender: ActorRef, recipient: ActorRef)

object DeadLetterActorRef {
  class SerializedDeadLetterActorRef extends Serializable { //TODO implement as Protobuf for performance?
    @throws(classOf[java.io.ObjectStreamException])
    private def readResolve(): AnyRef = Serialization.system.value.deadLetters
  }

  val serialized = new SerializedDeadLetterActorRef
}

class DeadLetterActorRef(val eventStream: EventStream, val path: ActorPath) extends MinimalActorRef {
  @volatile
  var brokenPromise: Future[Any] = _

  private[akka] def init(dispatcher: MessageDispatcher) {
    brokenPromise = new KeptPromise[Any](Left(new ActorKilledException("In DeadLetterActorRef, promises are always broken.")))(dispatcher)
  }

  override val name: String = "dead-letter"

  def address: String = path.toString

  override def isShutdown(): Boolean = true

<<<<<<< HEAD
  override def !(message: Any)(implicit sender: ActorRef = null): Unit = message match {
    case d: DeadLetter ⇒ app.eventStream.publish(d)
    case _             ⇒ app.eventStream.publish(DeadLetter(message, sender, this))
=======
  override def tell(msg: Any, sender: ActorRef): Unit = msg match {
    case d: DeadLetter ⇒ eventStream.publish(d)
    case _             ⇒ eventStream.publish(DeadLetter(msg, sender, this))
>>>>>>> 4470cf0d
  }

  override def ?(message: Any)(implicit timeout: Timeout): Future[Any] = {
    eventStream.publish(DeadLetter(message, this, this))
    // leave this in: guard with good visibility against really stupid/weird errors
    assert(brokenPromise != null)
    brokenPromise
  }

  @throws(classOf[java.io.ObjectStreamException])
  private def writeReplace(): AnyRef = DeadLetterActorRef.serialized
}

abstract class AskActorRef(val path: ActorPath, provider: ActorRefProvider, deathWatch: DeathWatch, timeout: Timeout, val dispatcher: MessageDispatcher) extends MinimalActorRef {
  final val result = new DefaultPromise[Any](timeout)(dispatcher)

  override def name = path.name

  def address: String = path.toString

  {
    val callback: Future[Any] ⇒ Unit = { _ ⇒ deathWatch.publish(Terminated(AskActorRef.this)); whenDone() }
    result onComplete callback
    result onTimeout callback
  }

  protected def whenDone(): Unit

  override def !(message: Any)(implicit sender: ActorRef = null): Unit = message match {
    case Status.Success(r) ⇒ result.completeWithResult(r)
    case Status.Failure(f) ⇒ result.completeWithException(f)
    case other             ⇒ result.completeWithResult(other)
  }

  protected[akka] override def sendSystemMessage(message: SystemMessage): Unit = message match {
    case _: Terminate ⇒ stop()
    case _            ⇒
  }

  override def ?(message: Any)(implicit timeout: Timeout): Future[Any] =
    new KeptPromise[Any](Left(new UnsupportedOperationException("Ask/? is not supported for %s".format(getClass.getName))))(dispatcher)

  override def isShutdown = result.isCompleted || result.isExpired

  override def stop(): Unit = if (!isShutdown) result.completeWithException(new ActorKilledException("Stopped"))

  @throws(classOf[java.io.ObjectStreamException])
  private def writeReplace(): AnyRef = provider.serialize(this)
}<|MERGE_RESOLUTION|>--- conflicted
+++ resolved
@@ -375,15 +375,9 @@
 
   override def isShutdown(): Boolean = true
 
-<<<<<<< HEAD
   override def !(message: Any)(implicit sender: ActorRef = null): Unit = message match {
-    case d: DeadLetter ⇒ app.eventStream.publish(d)
-    case _             ⇒ app.eventStream.publish(DeadLetter(message, sender, this))
-=======
-  override def tell(msg: Any, sender: ActorRef): Unit = msg match {
     case d: DeadLetter ⇒ eventStream.publish(d)
-    case _             ⇒ eventStream.publish(DeadLetter(msg, sender, this))
->>>>>>> 4470cf0d
+    case _             ⇒ eventStream.publish(DeadLetter(message, sender, this))
   }
 
   override def ?(message: Any)(implicit timeout: Timeout): Future[Any] = {
