--- conflicted
+++ resolved
@@ -22,76 +22,7 @@
 class RemoteException(message: String) extends AkkaException(message)
 
 trait RemoteModule {
-<<<<<<< HEAD
-  val UUID_PREFIX = "uuid:".intern
-
-  def optimizeLocalScoped_?(): Boolean //Apply optimizations for remote operations in local scope
   protected[akka] def notifyListeners(message: RemoteLifeCycleEvent): Unit
-
-  private[akka] def actors: ConcurrentHashMap[String, ActorRef] // FIXME need to invalidate this cache on replication
-  private[akka] def actorsByUuid: ConcurrentHashMap[String, ActorRef] // FIXME remove actorsByUuid map?
-  private[akka] def actorsFactories: ConcurrentHashMap[String, () ⇒ ActorRef] // FIXME what to do wit actorsFactories map?
-
-  private[akka] def findActorByAddress(address: String): ActorRef = actors.get(address)
-
-  private[akka] def findActorByUuid(uuid: String): ActorRef = actorsByUuid.get(uuid)
-
-  private[akka] def findActorFactory(address: String): () ⇒ ActorRef = actorsFactories.get(address)
-
-  private[akka] def findActorByAddressOrUuid(address: String, uuid: String): ActorRef = {
-    var actorRefOrNull = if (address.startsWith(UUID_PREFIX)) findActorByUuid(address.substring(UUID_PREFIX.length))
-    else findActorByAddress(address)
-    if (actorRefOrNull eq null) actorRefOrNull = findActorByUuid(uuid)
-    actorRefOrNull
-  }
-
-  /*
-  private[akka] def findActorByAddress(address: String): ActorRef = {
-    val cachedActorRef = actors.get(address)
-    if (cachedActorRef ne null) cachedActorRef
-    else {
-      val actorRef =
-        Deployer.lookupDeploymentFor(address) match {
-          case Some(Deploy(_, router, _, Cluster(home, _, _))) ⇒
-
-            if (DeploymentConfig.isHomeNode(home)) { // on home node
-              Actor.registry.actorFor(address) match { // try to look up in actor registry
-                case Some(actorRef) ⇒ // in registry -> DONE
-                  actorRef
-                case None ⇒ // not in registry -> check out as 'ref' from cluster (which puts it in actor registry for next time around)
-                  Actor.cluster.ref(address, DeploymentConfig.routerTypeFor(router))
-              }
-            } else throw new IllegalActorStateException("Trying to look up remote actor on non-home node. FIXME: fix this behavior")
-
-          case Some(Deploy(_, _, _, Local)) ⇒
-            Actor.registry.actorFor(address).getOrElse(throw new IllegalActorStateException("Could not lookup locally deployed actor in actor registry"))
-
-          case _ ⇒
-            actors.get(address) // FIXME do we need to fall back to local here? If it is not clustered then it should not be a remote actor in the first place. Throw exception.
-        }
-
-      actors.put(address, actorRef) // cache it for next time around
-      actorRef
-    }
-  }
-
-  private[akka] def findActorByUuid(uuid: String): ActorRef = actorsByUuid.get(uuid)
-
-  private[akka] def findActorFactory(address: String): () ⇒ ActorRef = actorsFactories.get(address)
-
-  private[akka] def findActorByAddressOrUuid(address: String, uuid: String): ActorRef = {
-    // find by address
-    var actorRefOrNull =
-      if (address.startsWith(UUID_PREFIX)) findActorByUuid(address.substring(UUID_PREFIX.length)) // FIXME remove lookup by UUID? probably
-      else findActorByAddress(address)
-    // find by uuid
-    if (actorRefOrNull eq null) actorRefOrNull = findActorByUuid(uuid)
-    actorRefOrNull
-  }
-  */
-=======
-  protected[akka] def notifyListeners(message: ⇒ Any): Unit
->>>>>>> 294c71d9
 }
 
 /**
@@ -191,21 +122,7 @@
     this.shutdownServerModule()
   }
 
-<<<<<<< HEAD
   protected[akka] override def notifyListeners(message: RemoteLifeCycleEvent): Unit = app.mainbus.publish(message)
-
-  private[akka] val actors = new ConcurrentHashMap[String, ActorRef]
-  private[akka] val actorsByUuid = new ConcurrentHashMap[String, ActorRef]
-  private[akka] val actorsFactories = new ConcurrentHashMap[String, () ⇒ ActorRef]
-
-  def clear {
-    actors.clear
-    actorsByUuid.clear
-    actorsFactories.clear
-  }
-=======
-  protected[akka] override def notifyListeners(message: ⇒ Any): Unit = app.eventHandler.notify(message)
->>>>>>> 294c71d9
 }
 
 /**
