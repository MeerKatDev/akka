--- conflicted
+++ resolved
@@ -75,17 +75,6 @@
 
   protected def atTermination() {}
 
-<<<<<<< HEAD
-=======
-  def this(config: Config) = this(ActorSystem(getClass.getSimpleName, ConfigFactory.load(config.withFallback(AkkaSpec.testConf))))
-
-  def this(s: String) = this(ConfigFactory.parseString(s))
-
-  def this(configMap: Map[String, _]) = {
-    this(AkkaSpec.mapToConfig(configMap))
-  }
-
->>>>>>> 5530c4cb
   def actorOf(props: Props): ActorRef = system.actorOf(props)
 
   def actorOf[T <: Actor](clazz: Class[T]): ActorRef = actorOf(Props(clazz))
@@ -131,28 +120,41 @@
     }
 
     "must enqueue unread messages from testActor to deadLetters" in {
-      val system = ActorSystem("AkkaSpec2", AkkaSpec.testConf)
+      val system, otherSystem = ActorSystem("AkkaSpec3", AkkaSpec.testConf)
 
-      var locker = Seq.empty[DeadLetter]
-      implicit val timeout = system.settings.ActorTimeout
-      implicit val davyJones = (system.actorFor("/") ? CreateChild(Props(new Actor {
-        def receive = {
-          case m: DeadLetter ⇒ locker :+= m
+      try {
+        var locker = Seq.empty[DeadLetter]
+        implicit val timeout = system.settings.ActorTimeout
+        implicit val davyJones = otherSystem.actorOf(Props(new Actor {
+          def receive = {
+            case m: DeadLetter ⇒ locker :+= m
+          }
+        }), "davyJones")
+
+        system.eventStream.subscribe(davyJones, classOf[DeadLetter])
+
+        val probe = new TestProbe(system)
+        probe.ref ! 42
+        /*
+       * this will ensure that the message is actually received, otherwise it
+       * may happen that the system.stop() suspends the testActor before it had 
+       * a chance to put the message into its private queue
+       */
+        probe.receiveWhile(1 second) {
+          case null ⇒
         }
-      }), "davyJones")).as[ActorRef].get
 
-      system.eventStream.subscribe(davyJones, classOf[DeadLetter])
+        val latch = new TestLatch(1)(system)
+        system.registerOnTermination(latch.countDown())
+        system.stop()
+        latch.await(2 seconds)
 
-      val probe = new TestProbe(system)
-      probe.ref ! 42
-
-      val latch = new TestLatch(1)(system)
-      system.registerOnTermination(latch.countDown())
-      system.stop()
-      latch.await(2 seconds)
-
-      // this will typically also contain log messages which were sent after the logger shutdown
-      locker must contain(DeadLetter(42, davyJones, probe.ref))
+        // this will typically also contain log messages which were sent after the logger shutdown
+        locker must contain(DeadLetter(42, davyJones, probe.ref))
+      } finally {
+        system.stop()
+        otherSystem.stop()
+      }
     }
 
   }
